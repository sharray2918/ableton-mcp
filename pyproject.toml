[project]
name = "ableton-mcp"
version = "1.0.0"
description = "Ableton Live integration through the Model Context Protocol"
readme = "README.md"
requires-python = ">=3.10"
authors = [
    {name = "Siddharth Ahuja", email = "ahujasid@gmail.com"}
]
license = {text = "MIT"}
classifiers = [
    "Programming Language :: Python :: 3",
    "License :: OSI Approved :: MIT License",
    "Operating System :: OS Independent",
]
dependencies = [
    "mcp[cli]>=1.3.0",
]

[project.scripts]
ableton-mcp = "MCP_Server.server:main"

[build-system]
requires = ["setuptools>=61.0", "wheel"]
build-backend = "setuptools.build_meta"

[tool.setuptools]
packages = ["MCP_Server"]

[dependency-groups]
dev = [
<<<<<<< HEAD
    "black>=25.1.0",
    "flake8>=7.2.0",
    "pytest>=8.4.0",
]

=======
    "ruff>=0.8.0",
    "mypy>=1.13.0",
    "pytest>=8.4.0",
    "pre-commit>=4.0.0",
]

# Ruff設定（高速なlinter/formatter）
[tool.ruff]
target-version = "py310"
line-length = 88

[tool.ruff.lint]
select = [
    "E",   # pycodestyle errors
    "W",   # pycodestyle warnings
    "F",   # pyflakes
    "I",   # isort
]
ignore = [
    "E501",  # line too long, handled by formatter
    "E722",  # bare except (legacy code compatibility)
    "F401",  # imported but unused (module exports)
    "F841",  # local variable assigned but never used
    "W291",  # trailing whitespace (handled by formatter)
    "W292",  # no newline at end of file (handled by formatter)
    "W293",  # blank line contains whitespace (handled by formatter)
]

[tool.ruff.format]
quote-style = "double"
indent-style = "space"
skip-magic-trailing-comma = false
line-ending = "auto"

[tool.ruff.lint.isort]
known-first-party = ["MCP_Server", "AbletonMCP_Remote_Script"]

# MyPy設定
[tool.mypy]
python_version = "3.10"
ignore_missing_imports = true
warn_return_any = false
warn_unused_configs = true
disallow_untyped_defs = false
disallow_incomplete_defs = false
check_untyped_defs = true
disallow_untyped_decorators = false
no_implicit_optional = false
warn_redundant_casts = true
warn_unused_ignores = false
warn_no_return = true
warn_unreachable = true
strict_equality = false

[[tool.mypy.overrides]]
module = "tests.*"
ignore_errors = true

# Flake8設定（ruffと併用する場合）
[tool.flake8]
max-line-length = 88
extend-ignore = ["E203", "W503"]
exclude = [".git", "__pycache__", "build", "dist", ".venv"]

>>>>>>> 7dd4ba97
[project.urls]
"Homepage" = "https://github.com/ahujasid/ableton-mcp"
"Bug Tracker" = "https://github.com/ahujasid/ableton-mcp/issues"<|MERGE_RESOLUTION|>--- conflicted
+++ resolved
@@ -29,13 +29,6 @@
 
 [dependency-groups]
 dev = [
-<<<<<<< HEAD
-    "black>=25.1.0",
-    "flake8>=7.2.0",
-    "pytest>=8.4.0",
-]
-
-=======
     "ruff>=0.8.0",
     "mypy>=1.13.0",
     "pytest>=8.4.0",
@@ -100,7 +93,6 @@
 extend-ignore = ["E203", "W503"]
 exclude = [".git", "__pycache__", "build", "dist", ".venv"]
 
->>>>>>> 7dd4ba97
 [project.urls]
 "Homepage" = "https://github.com/ahujasid/ableton-mcp"
 "Bug Tracker" = "https://github.com/ahujasid/ableton-mcp/issues"